use std::collections::HashMap;
use std::convert::{From, Infallible, TryFrom};
use std::sync::Arc;

use chrono::serde::ts_seconds;
use chrono::{DateTime, Utc};
use ethereum_types::{Address, H256, U256};
use serde::{Deserialize, Serialize};
use tokio::sync::{Mutex, MutexGuard};
use warp::http;
use warp::http::StatusCode;
use warp::reply::json;
use warp::{Rejection, Reply};

use crate::book::{Book, ExternalBook};
use crate::order::{ExternalOrder, Order, OrderId, OrderSide};
use crate::rpc;
use crate::state::OmeState;
use crate::util::{from_hex_de, from_hex_se};

#[derive(Clone, Debug, Serialize, Deserialize)]
pub struct OmeResponse {
    pub status: u16, /* this should be the StatusCode type, but serde */
    pub message: String,
}

/// Represents an API request to create a new order book
#[derive(Clone, Debug, Serialize, Deserialize)]
pub struct CreateBookRequest {
    market: Address,
}

/// Represents an API request to create a new order
#[derive(Clone, PartialEq, Eq, Debug, Serialize, Deserialize)]
pub struct CreateOrderRequest {
    user: Address,          /* Ethereum address of trader */
    target_tracer: Address, /* Ethereum address of the Tracer smart contract */
    side: OrderSide,        /* side of the market of the order */
    #[serde(serialize_with = "from_hex_se", deserialize_with = "from_hex_de")]
    price: U256, /* price */
    #[serde(serialize_with = "from_hex_se", deserialize_with = "from_hex_de")]
    amount: U256, /* quantity */
    #[serde(with = "ts_seconds")]
    expiration: DateTime<Utc>, /* expiration of the order */
    #[serde(with = "ts_seconds")]
    created: DateTime<Utc>, /* creation time of the order */
    signed_data: String,    /* digital signature of the order */
}

impl From<CreateOrderRequest> for ExternalOrder {
    fn from(value: CreateOrderRequest) -> Self {
        /* extract request fields */
        let user: Address = value.user;
        let target_tracer: Address = value.target_tracer;
        let side: OrderSide = value.side;
        let price: U256 = value.price;
        let amount: U256 = value.amount;
        let expiration: DateTime<Utc> = value.expiration;
        let created: DateTime<Utc> = value.created;
        let signed_data: String = value.signed_data;

        let user_bytes: Vec<u8> = user.as_ref().to_vec();
        let target_tracer_bytes: Vec<u8> = target_tracer.as_ref().to_vec();

        let order: ExternalOrder = Self {
            id: hex::encode(H256::zero().as_ref().to_vec()),
            user: hex::encode(&user_bytes),
            target_tracer: hex::encode(&target_tracer_bytes),
            side: side.to_string(),
            price: price.to_string(),
            amount: amount.to_string(),
            amount_left: amount.to_string(),
            expiration: expiration.timestamp().to_string(),
            created: created.timestamp().to_string(),
            signed_data: {
                let mut chr = signed_data.chars();
                chr.next();
                chr.next();
                chr.as_str().to_string()
            },
        };

        order
    }
}

pub type UpdateOrderRequest = CreateOrderRequest;

/// HEALTH POINT HANDLER
pub async fn health_check_handler() -> Result<impl Reply, Infallible> {
    let status: StatusCode = http::StatusCode::OK;
    let resp_body: OmeResponse = OmeResponse {
        status: status.as_u16(),
        message: "Healthy".to_string(),
    };
    Ok(warp::reply::with_status(
        warp::reply::json(&resp_body),
        http::StatusCode::OK,
    ))
}

/// REST API route handler for listing all order books
pub async fn index_book_handler(
    state: Arc<Mutex<OmeState>>,
) -> Result<impl Reply, Infallible> {
    let ome_state: MutexGuard<OmeState> = state.lock().await;

    let mut result: HashMap<String, Vec<Address>> = HashMap::new();
    result.insert(
        "markets".to_string(),
        ome_state.books().keys().cloned().collect(),
    );

    Ok(json(&result))
}

/// REST API route handler for creating new order books
pub async fn create_book_handler(
    request: CreateBookRequest,
    state: Arc<Mutex<OmeState>>,
) -> Result<impl Reply, Rejection> {
    /* build our new order book */
    let market: Address = request.market;
    let new_book: Book = Book::new(market);

    info!("Creating book {}...", market);

    let mut ome_state: MutexGuard<OmeState> = state.lock().await;

    /* check if the market already exists and, if so, return HTTP 409 */
    if ome_state.book(market).is_some() {
        let status: StatusCode = StatusCode::CONFLICT;
        let resp_body: OmeResponse = OmeResponse {
            status: status.as_u16(),
            message: "Market already exists".to_string(),
        };
        return Ok(warp::reply::with_status(
            warp::reply::json(&resp_body),
            status,
        ));
    }

    /* add the new book to the engine state */
    ome_state.add_book(new_book);

    info!("Created book {}", market);

    /* indicate success to the caller */
    let status: StatusCode = http::StatusCode::CREATED;
    let resp_body: OmeResponse = OmeResponse {
        status: status.as_u16(),
        message: "Market created".to_string(),
    };
    Ok(warp::reply::with_status(
        warp::reply::json(&resp_body),
        status,
    ))
}

/// REST API route handler for retrieving a single order book
pub async fn read_book_handler(
    market: Address,
    state: Arc<Mutex<OmeState>>,
) -> Result<impl Reply, Rejection> {
    let ome_state: MutexGuard<OmeState> = state.lock().await;
    let book: Book = match ome_state.book(market) {
        Some(t) => t.clone(),
        None => {
            return Ok(warp::reply::with_status(
                "Market does not exist".to_string(),
                http::StatusCode::NOT_FOUND,
            )
            .into_response());
        }
    };
    let payload: ExternalBook = ExternalBook::from(book);
    Ok(json(&payload).into_response())
}

/// REST API route handler for creating a single order
pub async fn create_order_handler(
    market: Address,
    request: CreateOrderRequest,
    state: Arc<Mutex<OmeState>>,
    rpc_endpoint: String,
) -> Result<impl Reply, Rejection> {
    /* bounds check price and amount */
    if request.price > U256::from(u128::MAX)
        || request.amount > U256::from(u128::MAX)
    {
        let status: StatusCode = http::StatusCode::BAD_REQUEST;
        let resp_body: OmeResponse = OmeResponse {
            status: status.as_u16(),
            message: "Integer out of bounds".to_string(),
        };
        return Ok(warp::reply::with_status(
            warp::reply::json(&resp_body),
            status,
        ));
    }

    let new_order: ExternalOrder = ExternalOrder::from(request);

    let internal_order: Order = match Order::try_from(new_order.clone()) {
        Ok(t) => t,
        Err(_e) => {
            return Ok(warp::reply::with_status(
                "Invalid order".to_string(),
                http::StatusCode::BAD_REQUEST,
            ));
        }
    };

    info!("Creating order {}...", internal_order.clone());

    let valid_order: bool = match rpc::check_order_validity(
        Order::try_from(new_order.clone()).unwrap(),
        rpc_endpoint.clone(),
    )
    .await
    {
        Ok(t) => t,
        Err(_e) => false,
    };

    if !valid_order {
        let status: StatusCode = warp::http::StatusCode::BAD_REQUEST;
        let resp_body: OmeResponse = OmeResponse {
            status: status.as_u16(),
            message: "Invalid order".to_string(),
        };
        return Ok(warp::reply::with_status(
            warp::reply::json(&resp_body),
            status,
        ));
    }

    /* acquire lock on global state */
    let mut ome_state: MutexGuard<OmeState> = state.lock().await;

    /* retrieve order book from global state */
    let book: &mut Book = match ome_state.book_mut(market) {
        Some(b) => b,
        None => {
<<<<<<< HEAD
            warn!(
                "Failed to create order {} as market does not exist!",
                new_order
            );
            let status: StatusCode = warp::http::StatusCode::NOT_FOUND;
            let resp_body: OmeResponse = OmeResponse {
                status: status.as_u16(),
                message: "Market does not exist".to_string(),
            };
=======
            warn!("Failed to create order as market does not exist!",);
>>>>>>> 7a5f81a0
            return Ok(warp::reply::with_status(
                warp::reply::json(&resp_body),
                status,
            ));
        }
    };

    /* submit order to the engine for matching */
    match book
        .submit(Order::try_from(new_order.clone()).unwrap(), rpc_endpoint)
        .await
    {
        Ok(order_status) => {
            info!("Created order {}", internal_order.clone());
            Ok(warp::reply::with_status(
                warp::reply::json(&order_status.to_string()),
                http::StatusCode::OK,
            ))
        }
        Err(e) => {
<<<<<<< HEAD
            warn!("Failed to create order {}! Engine said: {}", tmp_order, e);
            let status: StatusCode = StatusCode::INTERNAL_SERVER_ERROR;
            let resp_body: OmeResponse = OmeResponse {
                status: status.as_u16(),
                message: "Matching error occurred".to_string(),
            };
=======
            warn!(
                "Failed to create order {}! Engine said: {}",
                internal_order.clone(),
                e
            );
>>>>>>> 7a5f81a0
            Ok(warp::reply::with_status(
                warp::reply::json(&resp_body),
                status,
            ))
        }
    }
}

/// REST API route handler for retrieving a single order
pub async fn read_order_handler(
    market: Address,
    id: OrderId,
    state: Arc<Mutex<OmeState>>,
) -> Result<impl Reply, Rejection> {
    let ome_state: MutexGuard<OmeState> = state.lock().await;

    /* retrieve order book */
    let book: &Book = match ome_state.book(market) {
        Some(b) => b,
        None => {
            let status: StatusCode = warp::http::StatusCode::NOT_FOUND;
            let resp_body: OmeResponse = OmeResponse {
                status: status.as_u16(),
                message: "Market does not exist".to_string(),
            };
            return Ok(warp::reply::with_status(
                warp::reply::json(&resp_body),
                status,
            ));
        }
    };

    /* retrieve order */
    let order: ExternalOrder = match book.order(id) {
        Some(o) => o.clone().into(),
        None => {
            let status: StatusCode = warp::http::StatusCode::NOT_FOUND;
            let resp_body: OmeResponse = OmeResponse {
                status: status.as_u16(),
                message: "Order does not exist in this market".to_string(),
            };
            return Ok(warp::reply::with_status(
<<<<<<< HEAD
                warp::reply::json(&resp_body),
                status,
            ));
        }
    };

    Ok(warp::reply::with_status(json(order), StatusCode::OK))
=======
                "Order does not exist in market",
                http::StatusCode::NOT_FOUND,
            )
            .into_response());
        }
    };

    Ok(json(&order).into_response())
}

/// REST API route handler for updating a single order
///
/// Note that this is actually just a convenience method for usability's sake -
/// there's no such thing as actually mutating an order in-place in the Tracer
/// protocol (think about how digital signatures work)
pub async fn update_order_handler(
    market: Address,
    id: OrderId,
    request: UpdateOrderRequest,
    state: Arc<Mutex<OmeState>>,
) -> Result<impl Reply, Rejection> {
    let mut ome_state: MutexGuard<OmeState> = state.lock().await;

    /* retrieve order book */
    let book: &mut Book = match ome_state.book_mut(market) {
        Some(b) => b,
        None => {
            return Ok(warp::reply::with_status(
                "Market does not exist",
                http::StatusCode::NOT_FOUND,
            )
            .into_response());
        }
    };

    /* retrieve order */
    let order: &mut Order = match book.order_mut(id) {
        Some(o) => o,
        None => {
            return Ok(warp::reply::with_status(
                "Order does not exist in market",
                http::StatusCode::NOT_FOUND,
            )
            .into_response());
        }
    };

    order.price = request.price;
    order.quantity = request.amount;
    order.expiration = request.expiration;

    Ok(warp::reply::with_status("", http::StatusCode::OK).into_response())
>>>>>>> 7a5f81a0
}

/// REST API route handler for deleting a single order
///
/// Note that this is equivalent to order cancellation
pub async fn destroy_order_handler(
    market: Address,
    id: OrderId,
    state: Arc<Mutex<OmeState>>,
) -> Result<impl Reply, Rejection> {
    let mut ome_state: MutexGuard<OmeState> = state.lock().await;

    /* retrieve order book */
    let book: &mut Book = match ome_state.book_mut(market) {
        Some(b) => b,
        None => {
            return Ok(warp::reply::with_status(
                warp::reply::json(&"Market does not exist".to_string()),
                http::StatusCode::NOT_FOUND,
            )
            .into_response());
        }
    };

    /* cancel order */
    match book.cancel(id) {
        Ok(_t) => {}
        Err(_e) => {
            return Ok(warp::reply::with_status(
                warp::reply::json(
                    &"Order does not exist in market".to_string(),
                ),
                http::StatusCode::NOT_FOUND,
            )
            .into_response());
        }
    };

    let status: StatusCode = http::StatusCode::OK;
    let resp_body: OmeResponse = OmeResponse {
        status: status.as_u16(),
        message: "Order cancelled".to_string(),
    };
    Ok(
        warp::reply::with_status(warp::reply::json(&resp_body), status)
            .into_response(),
    )
}

#[allow(clippy::into_iter_on_ref)]
pub async fn market_user_orders_handler(
    market: Address,
    user: Address,
    state: Arc<Mutex<OmeState>>,
) -> Result<impl Reply, Rejection> {
    let mut ome_state: MutexGuard<OmeState> = state.lock().await;

    /* retrieve order book */
    let book: &mut Book = match ome_state.book_mut(market) {
        Some(b) => b,
        None => {
            return Ok(warp::reply::with_status(
                warp::reply::json(&"Market does not exist".to_string()),
                http::StatusCode::NOT_FOUND,
            )
            .into_response());
        }
    };

    let bids: Vec<Order> = book
        .bids
        .values()
        .into_iter()
        .flat_map(|levels| levels.into_iter().filter(|o| o.trader == user))
        .cloned()
        .collect();

    let asks: Vec<Order> = book
        .asks
        .values()
        .into_iter()
        .flat_map(|levels| levels.into_iter().filter(|o| o.trader == user))
        .cloned()
        .collect();

    let orders: Vec<Order> =
        bids.iter().cloned().chain(asks.iter().cloned()).collect();

    Ok(json(&orders).into_response())
}<|MERGE_RESOLUTION|>--- conflicted
+++ resolved
@@ -242,7 +242,6 @@
     let book: &mut Book = match ome_state.book_mut(market) {
         Some(b) => b,
         None => {
-<<<<<<< HEAD
             warn!(
                 "Failed to create order {} as market does not exist!",
                 new_order
@@ -252,9 +251,6 @@
                 status: status.as_u16(),
                 message: "Market does not exist".to_string(),
             };
-=======
-            warn!("Failed to create order as market does not exist!",);
->>>>>>> 7a5f81a0
             return Ok(warp::reply::with_status(
                 warp::reply::json(&resp_body),
                 status,
@@ -275,20 +271,12 @@
             ))
         }
         Err(e) => {
-<<<<<<< HEAD
             warn!("Failed to create order {}! Engine said: {}", tmp_order, e);
             let status: StatusCode = StatusCode::INTERNAL_SERVER_ERROR;
             let resp_body: OmeResponse = OmeResponse {
                 status: status.as_u16(),
                 message: "Matching error occurred".to_string(),
             };
-=======
-            warn!(
-                "Failed to create order {}! Engine said: {}",
-                internal_order.clone(),
-                e
-            );
->>>>>>> 7a5f81a0
             Ok(warp::reply::with_status(
                 warp::reply::json(&resp_body),
                 status,
@@ -331,7 +319,6 @@
                 message: "Order does not exist in this market".to_string(),
             };
             return Ok(warp::reply::with_status(
-<<<<<<< HEAD
                 warp::reply::json(&resp_body),
                 status,
             ));
@@ -339,60 +326,6 @@
     };
 
     Ok(warp::reply::with_status(json(order), StatusCode::OK))
-=======
-                "Order does not exist in market",
-                http::StatusCode::NOT_FOUND,
-            )
-            .into_response());
-        }
-    };
-
-    Ok(json(&order).into_response())
-}
-
-/// REST API route handler for updating a single order
-///
-/// Note that this is actually just a convenience method for usability's sake -
-/// there's no such thing as actually mutating an order in-place in the Tracer
-/// protocol (think about how digital signatures work)
-pub async fn update_order_handler(
-    market: Address,
-    id: OrderId,
-    request: UpdateOrderRequest,
-    state: Arc<Mutex<OmeState>>,
-) -> Result<impl Reply, Rejection> {
-    let mut ome_state: MutexGuard<OmeState> = state.lock().await;
-
-    /* retrieve order book */
-    let book: &mut Book = match ome_state.book_mut(market) {
-        Some(b) => b,
-        None => {
-            return Ok(warp::reply::with_status(
-                "Market does not exist",
-                http::StatusCode::NOT_FOUND,
-            )
-            .into_response());
-        }
-    };
-
-    /* retrieve order */
-    let order: &mut Order = match book.order_mut(id) {
-        Some(o) => o,
-        None => {
-            return Ok(warp::reply::with_status(
-                "Order does not exist in market",
-                http::StatusCode::NOT_FOUND,
-            )
-            .into_response());
-        }
-    };
-
-    order.price = request.price;
-    order.quantity = request.amount;
-    order.expiration = request.expiration;
-
-    Ok(warp::reply::with_status("", http::StatusCode::OK).into_response())
->>>>>>> 7a5f81a0
 }
 
 /// REST API route handler for deleting a single order
